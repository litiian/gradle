--- conflicted
+++ resolved
@@ -16,11 +16,11 @@
 package org.gradle.launcher.daemon.client;
 
 import org.gradle.api.internal.project.ServiceRegistry;
-import org.gradle.launcher.daemon.context.DaemonContextBuilder;
 import org.gradle.launcher.daemon.registry.DaemonDir;
 import org.gradle.launcher.daemon.registry.DaemonRegistry;
 import org.gradle.launcher.daemon.registry.DaemonRegistryServices;
 import org.gradle.launcher.daemon.server.DaemonIdleTimeout;
+import org.gradle.launcher.daemon.context.DaemonContextBuilder;
 
 import java.io.File;
 
@@ -36,15 +36,11 @@
         this(loggingServices, daemonBaseDir, DaemonIdleTimeout.DEFAULT_IDLE_TIMEOUT);
     }
 
-<<<<<<< HEAD
-    public DaemonClientServices(ServiceRegistry loggingServices, File daemonBaseDir, int idleTimeout) {
-=======
     public DaemonClientServices(ServiceRegistry loggingServices, File daemonBaseDir, Integer idleTimeout) {
         this(loggingServices, new DaemonRegistryServices(daemonBaseDir), idleTimeout);
     }
 
     private DaemonClientServices(ServiceRegistry loggingServices, DaemonRegistryServices registryServices, Integer idleTimeout) {
->>>>>>> cb50799e
         super(loggingServices);
         this.idleTimeout = idleTimeout;
         this.registryServices = registryServices;
